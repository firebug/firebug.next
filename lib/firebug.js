--- conflicted
+++ resolved
@@ -8,11 +8,6 @@
 const { Trace, TraceError } = require("./core/trace.js").get(module.id);
 const { extend } = require("sdk/core/heritage");
 const { EventTarget } = require("sdk/event/target");
-<<<<<<< HEAD
-const { gDevTools } = Cu.import("resource:///modules/devtools/gDevTools.jsm", {});
-const { devtools } = Cu.import("resource://gre/modules/devtools/Loader.jsm", {});
-=======
->>>>>>> 3bdc51d7
 const { emit } = require("sdk/event/core");
 const { defer } = require("sdk/core/promise");
 const { Locale } = require("./core/locale.js");
