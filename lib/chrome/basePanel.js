/* See license.txt for terms of usage */

"use strict";

module.metadata = {
  "stability": "unstable"
};

const self = require("sdk/self");
const main = require("../main.js");

const { Cu } = require("chrome");
const { Panel } = require("dev/panel");
const { Class } = require("sdk/core/heritage");
const { Trace, TraceError } = require("../core/trace.js").get(module.id);
const { PanelToolbar, ToolbarButton } = require("./panelToolbar.js");
const { Xul } = require("../core/xul.js");
const { when } = require("sdk/event/utils");
const { Theme } = require("./theme.js");
const { TabMenu } = require("./tabMenu.js");
const { ToggleSideBarButton } = require("../chrome/toggleSideBarButton.js");

const { devtools } = Cu.import("resource://gre/modules/devtools/Loader.jsm", {});
const { ToolSidebar } = devtools["require"]("devtools/framework/sidebar");
<<<<<<< HEAD
const { createView } = require("dev/panel/view");
const { viewFor } = require("sdk/view/core");
const { once } = require("sdk/event/core");

const XUL_NS = "http://www.mozilla.org/keymaster/gatekeeper/there.is.only.xul";

=======
const EventEmitter = devtools["require"]("devtools/toolkit/event-emitter");

>>>>>>> 3bdc51d7
const { BOX, VBOX, HBOX, SPLITTER, TABBOX, TABS, TABPANELS, IFRAME } = Xul;

/**
 * Base object for {@Toolbox} panels. Every Panel object should be derived
 * from this object. This object is also used for panel overlays - i.e. for
 * customization of built-in panels, see {@BaseOverlay}.
 */
const BasePanel = Class(
/** @lends BasePanel */
{
  extends: Panel,

  initialize: function(options) {
<<<<<<< HEAD
    Trace.sysout("basePanel.initialize; ", options);

    // xxxHonza: custom panels doesn't pass the 'panelFrame',
    // we might need a new hook in the SDK or different concept.
    let frame = options ? options.panelFrame : null;

    // Panel callback is executed only if the theme event has been
    // fired from a frame that is associated with the panel.
    let apply = (win, newTheme) => {
      if (frame && frame.contentWindow === win)
        this.onApplyTheme(win, newTheme);
    };
=======
    Trace.sysout("basePanel.initialize;", options);
>>>>>>> 3bdc51d7

    EventEmitter.decorate(this);

    this.sidePanels = new Map();

    // Register theme listener to receive notifications
    // when Firebug theme is activated or deactivated.
    let applyTheme = this.applyTheme.bind(this);
    let unapplyTheme = this.unapplyTheme.bind(this);
    Theme.addThemeListeners(applyTheme, unapplyTheme);
  },

  /**
   * Executed by the framework when an overlaid panel is destroyed.
   */
  destroy: function() {
    this.destroyTabMenu();
    this.toggleSideBar.destroy();
  },

  /**
   * Executed by SDK framework for custom panels (not for overlays).
   */
  dispose: function() {
    Trace.sysout("basePanel.dispose;");

    this.destroy();

    delete this.debuggee;
  },

  /**
<<<<<<< HEAD
   * Executed by the framework when panel frame needs be created.
   *
   * @return An instance of <iframe> element.
=======
   * Executed by the framework when event "load" is fired for the document.
   * (`document.readySate === "complete"`).
   */
  onLoad: function() {
    Trace.sysout("basePanel.onLoad; " + this.id, this);
  },

  /**
   * This method is executed by SDK to setup custom panels. It isn't executed
   * for panel-overlays. Built in panels are already setup.
>>>>>>> 3bdc51d7
   */
  createView: function(document) {
    Trace.sysout("basePanel.createView; " + this.id);

    // Get the panel container element.
    let parentNode = document.getElementById("toolbox-panel-" + this.id);
    parentNode.style.MozBoxOrient = "horizontal";

    // Definition of the new panel content layout.
    var content =
      HBOX({"class": "panelContent", "flex": "1"},
        VBOX({"id": "panelMainBox", "flex": "1"}),
        SPLITTER({"id": "panelSplitter", "valign": "top"},
          BOX({"class": "panelSplitterBox"})
        ),
        TABBOX({"id": "panelSideBox",
          "class": "devtools-sidebar-tabs",
          /*"width": "300px", default hide doesn't work*/
          "handleCtrlTab": "false"},
            TABS(),
            TABPANELS({"flex": "1"})
        )
      );

    // Build XUL DOM structure.
    this.panelContent = content.build(parentNode);
    let mainBox = this.panelContent.querySelector("#panelMainBox");

    // Create a toolbar for the main panel.
    let mainToolbar = new PanelToolbar({
      parentNode: mainBox,
    });

    // Populate the toolbar with buttons defined by this panel.
    let items = this.getPanelToolbarButtons();
    if (items)
      mainToolbar.createItems(items);

<<<<<<< HEAD
    // Build panel frame.
    let panelFrame = IFRAME({
      "sandbox": "allow-scripts",
      "type": "content",
      "flex": "1",
      "transparent": true,
      "seamless": "seamless"}).build(mainBox);

    // Create side box and populate it by side-panels defined
    // by this panel instance.
    let sideBox = this.panelContent.querySelector("#panelSideBox");
    this.sidebar = new ToolSidebar(sideBox, this, this.id + "-sidebar");
=======
    let sideBox = panelContent.querySelector("#panelSideBox");

    // xxxHonza: do we need to generate unique ID for the side bar?
    this.sidebar = new ToolSidebar(sideBox, this, "sidebar");
>>>>>>> 3bdc51d7
    this.sidebar.on("select", (event, toolId) => {
      // TODO: remember the last selected side panel.
    });

    // Setup the side bar toggle button.
    this.toggleSideBar = new ToggleSideBarButton({
      panel: this,
      toolbar: mainToolbar.toolbar,
    });

    this.setupSidePanels();

    // Return the panel frame.
    return panelFrame;
  },

  /**
   * This method is called to setup new panels. It isn't executed
   * for Panel overlays. Built in panel are already setup.
   */
  setup: function({debuggee}) {
    Trace.sysout("basePanel.setup; ", debuggee);

    let frame = viewFor(this);
    let parentWin = frame.ownerDocument.defaultView;

    this.panelFrame = frame;
    this.debuggee = debuggee;
    this.toolbox = main.Firebug.getToolbox(parentWin);

    // The sdk/panel object registers automatically all methods
    // starting with 'on' as listeners. But only if they are defined
    // on the actually panel instance prototype
    // (see: Panel.setup => setListeners);
    // So, it doesn't include methods implemented in {@BasePanel}.
    // xxxHonza: related to why onReady, onLoad, onError, ...
    // doesn't have to be executed for every panel (if not defined in
    // the actual instance). FIX ME

    let proto = Object.getPrototypeOf(this);
    Trace.sysout("basePanel.setup; proto", proto);
  },

  onReady: function(options) {
    Trace.sysout("basePanel.onReady; " + this.id, options);

    this.panelNode = this.panelFrame.contentDocument.body;
  },
<<<<<<< HEAD

  onLoad: function() {
    Trace.sysout("basePanel.onLoad;");
  },

  /**
   * Exceptions that are thrown by panel listeners during the emit
   * are caught and handled by the following method.
   */
  onError: function(error) {
    Trace.sysout("basePanel.error;", error);
=======

  /**
   * Executed by the framework when the panel is selected in the toolbox.
   */
  onSelected: function() {
    Trace.sysout("basePanel.onSelected; " + this.id);

    // Make sure the tab options menu is available.
    this.createTabMenu();
  },

  show: function() {
    Trace.sysout("basePanel.show;");
  },

  /**
   * Returns a number indicating the view's ability to inspect the object.
   * Zero means not supported, and higher numbers indicate specificity.
   */
  supportsObject: function(object) {
    return 0;
  },

  // Selection

  select: function(object) {
    Trace.sysout("basePanel.select;");
>>>>>>> 3bdc51d7
  },

  // Side panels API

  /**
   * Return list of side panels that should be created for this panel.
   */
  getSidePanels: function() {
    return [];
  },

  /**
   * Can be overridden by overlays to indicate that the (built-in)
   * panel has side panels even if there are no additional custom
   * panels appended.
   */
  hasSidePanels: function() {
    let panels = this.getSidePanels();
    return (panels && panels.length);
  },

  setupSidePanels: function() {
    let sidePanels = this.getSidePanels();

    Trace.sysout("basePanel.setupSidePanels; " + this.sidebar, sidePanels);

    if (!this.sidebar)
      return;

    if (!sidePanels || !sidePanels.length) {
      this.sidebar.hide();
      return;
    }

    let firstTabId;

    // Iterate all provided side panel constructors and build
    // corresponding structure in the side-bar.
    for (let ctor of sidePanels) {
      const { id } = ctor.prototype;

      if (!firstTabId)
       firstTabId = id;

      if (!this.sidebar.getTab(id))
        this.buildSidePanel(ctor);
    }

    // Select the first panel by default.
    // xxxHonza: the last selected side panel for specific main
    // panel should be stored in preferences.
    if (firstTabId)
      this.sidebar.select(firstTabId);
  },

  buildSidePanel: function(ctor) {
    const { id, label, tooltip, icon, url } = ctor.prototype;

    Trace.sysout("basePanel.buildSidePanel; " + id, ctor);

    // Append new tab into the side bar.
    this.sidebar.addTab(id, self.data.url(url), false);

    let xulPanel = this.sidebar.getTab(id);
    let panelFrame = xulPanel.querySelector("iframe");

    // Create instance of the side panel object and setup it.
    // xxxHonza: when main panels are created the frame is
    // not passed into the setup method (SDK design, see also issue #65).
    // Side panels API should behave similarly FIX ME.
    let panel = new ctor();
    this.sidePanels.set(id, panel);
    panel.setup({frame: panelFrame, toolbox: this.toolbox, owner: this});

    let onLoad = (event) => {
      panelFrame.removeEventListener("load", onLoad, true);
      this.onSidePanelLoad(event, id);
    };

    panelFrame.addEventListener("load", onLoad, true);
  },

  onSidePanelLoad: function(event, id) {
    // Update panel tab title with localized version
    // xxxHonza: report request for better (localizable) API.
    let tab = this.sidebar._tabs.get(id);
    let panel = this.sidePanels.get(id);
    tab.setAttribute("label", panel.label);

    Trace.sysout("basePanel.onSidePanelLoad; " + id, panel);

    // Get the side panel window from the target since
    // panelFrame.contentWindow isn't set when the <tabbox> is hidden.
    panel.onReady({window: event.target.defaultView});
  },

  removeSidePanels: function() {
    let sidePanels = this.getSidePanels();
    if (!this.sidebar || !sidePanels || !sidePanels.length) {
      return;
    }

    for (let Panel of sidePanels) {
      const { id } = Panel.prototype;

      Trace.sysout("removeSidePanel: " + id)

      this.sidebar.removeTab(id);
      this.sidePanels.delete(id);
    }
  },

  getSidePanel: function(id) {
    return this.sidePanels.get(id);
  },

  selectSidePanel: function(id) {
    this.sidebar.select(id);
  },

  toggleSidebar: function() {
    if (this.sidebar)
      this.sidebar.toggle();
  },

  // Panel toolbar

  getPanelToolbarButtons: function() {
    return null;
  },

  // Tab Options Menu

  createTabMenu: function() {
    if (this.tabMenu)
      return;

    // The 'Options' panel doesn't have options.
    if (this.id == "options")
      return;

    this.tabMenu = new TabMenu(this);
  },

  destroyTabMenu: function() {
    if (this.tabMenu) {
      this.tabMenu.destroy();
      this.tabMenu = null;
    }
  },

  /**
   * Returns a list of menu items for panel options menu.
   */
  getOptionsMenuItems: function() {
    return [];
  },

  /**
   * Executed by the framework when the user clicks panel tab options
   * menu target. Returns custom menu popup for panel options.
   *
   * @returns {MenuPopup} The method can return custom <menupopup> element
   * that will be displayed when the user clicks the tab options target.
   */
  getOptionsMenuPopup: function() {
  },

  // Theme

  /**
   * Executed by the framework when Firebug theme is applied.
   * It's executed for every iframe (that includes theme-swithing.js file)
   * in the toolbox.
   */
  applyTheme: function(win, oldTheme) {
    let frame = this.panelFrame;
    if (frame && frame.contentWindow === win) {
      this.onApplyTheme(win, oldTheme);
      this.createTabMenu();
    }
  },

  /**
   * Executed by the framework when Firebug theme is unapplied.
   * It's executed for every iframe (that includes theme-swithing.js file)
   * in the toolbox.
   */
  unapplyTheme: function(win, newTheme) {
    let frame = this.panelFrame;
    if (frame && frame.contentWindow === win) {
      this.onUnapplyTheme(win, newTheme);
      this.destroyTabMenu();
    }
  },

  /**
   * Executed by the framework when Firebug theme is applied.
   * The method is executed only for the frame associated with
   * the current panel.
   *
   * xxxHonza: onApplyTheme and onUnapplyTheme are not executed for
   * custom panels that don't include theme-switching.js file in
   * the content document. Note that the document must have chrome
   * privileges.
   *
   * @param {Window} Window in the iframe the theme is applied to.
   * @param {@String} ID of the previous theme.
   */
  onApplyTheme: function(win, oldTheme) {
    Trace.sysout("basePanel.onApplyTheme;");
  },

  /**
   * Executed by the framework when Firebug theme is unapplied.
   * The method is executed only for the frame associated with
   * the current panel.
   *
   * @param {Window} Window in the iframe the theme is applied to.
   * @param {@String} ID of the new theme.
   */
  onUnapplyTheme: function(win, newTheme) {
    Trace.sysout("basePanel.onUnapplyTheme;");
  },

  /**
   * Returns content document of the panel frame.
   */
  getPanelDocument: function() {
    return this.panelFrame.contentDocument;
  },

  /**
   * Returns content window of the panel frame.
   */
  getPanelWindow: function() {
    return this.panelFrame.contentWindow;
  }
});

// Override the original createView method.
createView.define(BasePanel, (panel, document) => panel.createView(document));

// Exports from this module
exports.BasePanel = BasePanel;<|MERGE_RESOLUTION|>--- conflicted
+++ resolved
@@ -6,11 +6,10 @@
   "stability": "unstable"
 };
 
-const self = require("sdk/self");
-const main = require("../main.js");
+var self = require("sdk/self");
 
 const { Cu } = require("chrome");
-const { Panel } = require("dev/panel");
+const { Panel } = require("../sdk/panel.js");
 const { Class } = require("sdk/core/heritage");
 const { Trace, TraceError } = require("../core/trace.js").get(module.id);
 const { PanelToolbar, ToolbarButton } = require("./panelToolbar.js");
@@ -22,17 +21,8 @@
 
 const { devtools } = Cu.import("resource://gre/modules/devtools/Loader.jsm", {});
 const { ToolSidebar } = devtools["require"]("devtools/framework/sidebar");
-<<<<<<< HEAD
-const { createView } = require("dev/panel/view");
-const { viewFor } = require("sdk/view/core");
-const { once } = require("sdk/event/core");
-
-const XUL_NS = "http://www.mozilla.org/keymaster/gatekeeper/there.is.only.xul";
-
-=======
 const EventEmitter = devtools["require"]("devtools/toolkit/event-emitter");
 
->>>>>>> 3bdc51d7
 const { BOX, VBOX, HBOX, SPLITTER, TABBOX, TABS, TABPANELS, IFRAME } = Xul;
 
 /**
@@ -46,22 +36,7 @@
   extends: Panel,
 
   initialize: function(options) {
-<<<<<<< HEAD
-    Trace.sysout("basePanel.initialize; ", options);
-
-    // xxxHonza: custom panels doesn't pass the 'panelFrame',
-    // we might need a new hook in the SDK or different concept.
-    let frame = options ? options.panelFrame : null;
-
-    // Panel callback is executed only if the theme event has been
-    // fired from a frame that is associated with the panel.
-    let apply = (win, newTheme) => {
-      if (frame && frame.contentWindow === win)
-        this.onApplyTheme(win, newTheme);
-    };
-=======
     Trace.sysout("basePanel.initialize;", options);
->>>>>>> 3bdc51d7
 
     EventEmitter.decorate(this);
 
@@ -94,11 +69,6 @@
   },
 
   /**
-<<<<<<< HEAD
-   * Executed by the framework when panel frame needs be created.
-   *
-   * @return An instance of <iframe> element.
-=======
    * Executed by the framework when event "load" is fired for the document.
    * (`document.readySate === "complete"`).
    */
@@ -109,14 +79,17 @@
   /**
    * This method is executed by SDK to setup custom panels. It isn't executed
    * for panel-overlays. Built in panels are already setup.
->>>>>>> 3bdc51d7
-   */
-  createView: function(document) {
-    Trace.sysout("basePanel.createView; " + this.id);
-
-    // Get the panel container element.
-    let parentNode = document.getElementById("toolbox-panel-" + this.id);
+   */
+  setup: function({debuggee, frame, toolbox}) {
+    Trace.sysout("basePanel.setup;", arguments);
+
+    this.panelFrame = frame;
+    this.debuggee = debuggee;
+    this.toolbox = toolbox;
+
+    let parentNode = frame.parentNode;
     parentNode.style.MozBoxOrient = "horizontal";
+    frame.style.visibility = "visible";
 
     // Definition of the new panel content layout.
     var content =
@@ -135,38 +108,26 @@
       );
 
     // Build XUL DOM structure.
-    this.panelContent = content.build(parentNode);
-    let mainBox = this.panelContent.querySelector("#panelMainBox");
-
-    // Create a toolbar for the main panel.
+    var panelContent = content.build(parentNode);
+
+    // Append a (inner) toolbar into the main panel.
+    let mainBox = panelContent.querySelector("#panelMainBox");
     let mainToolbar = new PanelToolbar({
       parentNode: mainBox,
     });
 
-    // Populate the toolbar with buttons defined by this panel.
+    // Append the existing frame into the right location within
+    // the new layout.
+    mainBox.appendChild(frame);
+
     let items = this.getPanelToolbarButtons();
     if (items)
       mainToolbar.createItems(items);
 
-<<<<<<< HEAD
-    // Build panel frame.
-    let panelFrame = IFRAME({
-      "sandbox": "allow-scripts",
-      "type": "content",
-      "flex": "1",
-      "transparent": true,
-      "seamless": "seamless"}).build(mainBox);
-
-    // Create side box and populate it by side-panels defined
-    // by this panel instance.
-    let sideBox = this.panelContent.querySelector("#panelSideBox");
-    this.sidebar = new ToolSidebar(sideBox, this, this.id + "-sidebar");
-=======
     let sideBox = panelContent.querySelector("#panelSideBox");
 
     // xxxHonza: do we need to generate unique ID for the side bar?
     this.sidebar = new ToolSidebar(sideBox, this, "sidebar");
->>>>>>> 3bdc51d7
     this.sidebar.on("select", (event, toolId) => {
       // TODO: remember the last selected side panel.
     });
@@ -178,56 +139,17 @@
     });
 
     this.setupSidePanels();
-
-    // Return the panel frame.
-    return panelFrame;
-  },
-
-  /**
-   * This method is called to setup new panels. It isn't executed
-   * for Panel overlays. Built in panel are already setup.
-   */
-  setup: function({debuggee}) {
-    Trace.sysout("basePanel.setup; ", debuggee);
-
-    let frame = viewFor(this);
-    let parentWin = frame.ownerDocument.defaultView;
-
-    this.panelFrame = frame;
-    this.debuggee = debuggee;
-    this.toolbox = main.Firebug.getToolbox(parentWin);
-
-    // The sdk/panel object registers automatically all methods
-    // starting with 'on' as listeners. But only if they are defined
-    // on the actually panel instance prototype
-    // (see: Panel.setup => setListeners);
-    // So, it doesn't include methods implemented in {@BasePanel}.
-    // xxxHonza: related to why onReady, onLoad, onError, ...
-    // doesn't have to be executed for every panel (if not defined in
-    // the actual instance). FIX ME
-
-    let proto = Object.getPrototypeOf(this);
-    Trace.sysout("basePanel.setup; proto", proto);
-  },
-
+  },
+
+  /**
+   * Executed by the framework after document in the panel becomes
+   * interactive (`document.readyState === "interactive"`).
+   */
   onReady: function(options) {
     Trace.sysout("basePanel.onReady; " + this.id, options);
 
     this.panelNode = this.panelFrame.contentDocument.body;
   },
-<<<<<<< HEAD
-
-  onLoad: function() {
-    Trace.sysout("basePanel.onLoad;");
-  },
-
-  /**
-   * Exceptions that are thrown by panel listeners during the emit
-   * are caught and handled by the following method.
-   */
-  onError: function(error) {
-    Trace.sysout("basePanel.error;", error);
-=======
 
   /**
    * Executed by the framework when the panel is selected in the toolbox.
@@ -255,7 +177,6 @@
 
   select: function(object) {
     Trace.sysout("basePanel.select;");
->>>>>>> 3bdc51d7
   },
 
   // Side panels API
@@ -496,8 +417,5 @@
   }
 });
 
-// Override the original createView method.
-createView.define(BasePanel, (panel, document) => panel.createView(document));
-
 // Exports from this module
 exports.BasePanel = BasePanel;