/* See license.txt for terms of usage */

"use strict";

module.metadata = {
  "stability": "unstable"
};

const main = require("../main.js");

const { Class } = require("sdk/core/heritage");
const { Trace, TraceError } = require("../core/trace.js").get(module.id);
const { BasePanel } = require("./basePanel");

/**
 * Base object for panel overlays. Overlays are used to customize existing
 * panels.
 * Note that built-in panels are usually not based on SDK (dev/panel).
 *
 * The overlay is derived from {@BasePanel} since it shares the same
 * logic and API. As every panel needs to have an ID, overlay derives
 * its ID from the associated built-in panel.
 *
 * xxxHonza: should be renamed to PanelOverlay FIX ME
 */
const BaseOverlay = Class(
/** @lends BaseOverlay */
{
  extends: BasePanel,

  /**
   * Executed by the framework when a panel instance is created.
   */
  initialize: function(options) {
    BasePanel.prototype.initialize.apply(this, arguments);

    Trace.sysout("baseOverlay.initialize; " + options.id, options);

    this.overlayId = options.id;
<<<<<<< HEAD
=======
    this.toolbox = options.toolbox;
    this.chrome = main.Firebug.getChrome(options.toolbox);

    // Store reference to <iframe> that holds panel's content.
    // The frame is not loaded and not even inserted in the DOM
    // at this moment, and so it's possible to move it around
    // in derived Overlay object's initialize() method.
>>>>>>> 3bdc51d7
    this.panelFrame = options.panelFrame;
  },

  destroy: function() {
    BasePanel.prototype.destroy.apply(this, arguments);
  },

  /**
   * Executed by the framework when panel's frame is loaded.
   */
  onBuild: function(options) {
    Trace.sysout("baseOverlay.onBuild; " + this.id, options);

    if (!options.panel) {
      TraceError.sysout("baseOverlay.onReady; ERROR no panel? " + this.id);
      return;
    }

    this.panel = options.panel;
    this.panel._firebugPanelOverlay = this;
  },

  /**
   * Executed by the framework when panel's initialization is done
   * and the panel is fully ready.
   */
  onReady: function(options) {
    BasePanel.prototype.onReady.apply(this, arguments);

<<<<<<< HEAD
    Trace.sysout("baseOverlay.onReady;", options);

    // xxxHonza: The reference to the overlaid panel instance is currently
    // passed by sdk/toolboxPatch module. Please, create bugzilla report
    // and ask for new API. FIX ME
    this.panel = options.panel;
    this.panel.panelOverlay = this;
=======
    Trace.sysout("baseOverlay.onReady; " + this.id, options);

    // xxxHonza: the built-in panels should all use the {@ToolSidebar}
    // object. So far it's only the Console and Inspector panels.
    // The instance of the {@ToolSidebar} should be accessible through
    // panel.sidebar property. FIX ME, REPORT BUG
    if (this.panel && this.panel.sidebar)
      this.sidebar = this.panel.sidebar;

    this.setupSidePanels();
  },

  /**
   * Returns unique ID of the overlay. The ID is the same as ID of
   * the associated (overlaid) panel.
   */
  get id() {
    return this.overlayId;
>>>>>>> 3bdc51d7
  },

  get id() {
    return this.overlayId;
  }
});

// Exports from this module
exports.BaseOverlay = BaseOverlay;<|MERGE_RESOLUTION|>--- conflicted
+++ resolved
@@ -37,8 +37,6 @@
     Trace.sysout("baseOverlay.initialize; " + options.id, options);
 
     this.overlayId = options.id;
-<<<<<<< HEAD
-=======
     this.toolbox = options.toolbox;
     this.chrome = main.Firebug.getChrome(options.toolbox);
 
@@ -46,7 +44,6 @@
     // The frame is not loaded and not even inserted in the DOM
     // at this moment, and so it's possible to move it around
     // in derived Overlay object's initialize() method.
->>>>>>> 3bdc51d7
     this.panelFrame = options.panelFrame;
   },
 
@@ -76,15 +73,6 @@
   onReady: function(options) {
     BasePanel.prototype.onReady.apply(this, arguments);
 
-<<<<<<< HEAD
-    Trace.sysout("baseOverlay.onReady;", options);
-
-    // xxxHonza: The reference to the overlaid panel instance is currently
-    // passed by sdk/toolboxPatch module. Please, create bugzilla report
-    // and ask for new API. FIX ME
-    this.panel = options.panel;
-    this.panel.panelOverlay = this;
-=======
     Trace.sysout("baseOverlay.onReady; " + this.id, options);
 
     // xxxHonza: the built-in panels should all use the {@ToolSidebar}
@@ -103,12 +91,7 @@
    */
   get id() {
     return this.overlayId;
->>>>>>> 3bdc51d7
   },
-
-  get id() {
-    return this.overlayId;
-  }
 });
 
 // Exports from this module
