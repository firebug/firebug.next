/* See license.txt for terms of usage */

"use strict";

// Module implementation
var Dom = {};

Dom.clearNode = function(node) {
  node.textContent = "";
};

Dom.getAncestorByClass = function(node, className) {
  for (var parent = node; parent; parent = parent.parentNode) {
    if (parent.classList && parent.classList.contains(className))
      return parent;
  }
  return null;
};

<<<<<<< HEAD
Dom.getAncestorByTagName = function(node, tagName)
{
  for (var parent = node; parent; parent = parent.parentNode)
  {
    if (parent.localName && parent.tagName.toLowerCase() == tagName)
      return parent;
  }

=======
Dom.getAncestorByTagName = function(node, tagName) {
  for (var parent = node; parent; parent = parent.parentNode) {
    if (parent.localName && parent.tagName.toLowerCase() == tagName)
      return parent;
  }
>>>>>>> bebb4c35
  return null;
};

// Exports from this module
exports.Dom = Dom;<|MERGE_RESOLUTION|>--- conflicted
+++ resolved
@@ -17,22 +17,11 @@
   return null;
 };
 
-<<<<<<< HEAD
-Dom.getAncestorByTagName = function(node, tagName)
-{
-  for (var parent = node; parent; parent = parent.parentNode)
-  {
-    if (parent.localName && parent.tagName.toLowerCase() == tagName)
-      return parent;
-  }
-
-=======
 Dom.getAncestorByTagName = function(node, tagName) {
   for (var parent = node; parent; parent = parent.parentNode) {
     if (parent.localName && parent.tagName.toLowerCase() == tagName)
       return parent;
   }
->>>>>>> bebb4c35
   return null;
 };
 
