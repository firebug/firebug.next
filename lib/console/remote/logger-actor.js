--- conflicted
+++ resolved
@@ -159,15 +159,10 @@
 
     // better variable names for parsedMessages, parsedMessage and msg
     // (probably a little piece of refactoring)
-<<<<<<< HEAD
     for (let parsedMessage of parsedMessages) {
       for (let msg of parsedMessage) {
         this.sendMessage(msg);
       }
-=======
-    for (let message of parsedMessages) {
-      this.sendMessage(message, tab);
->>>>>>> f43c3c3e
     }
   },
 
@@ -263,11 +258,8 @@
     };
 
     // Send raw data to the client {@LoggerFront}
-<<<<<<< HEAD
     // FIXME We should use our proper Front to handle messages.
-=======
     // TODO send to our own Front rather than to the WebConsole one.
->>>>>>> f43c3c3e
     // this.conn.send(packet);
 
     // Log into the console using standard API now.
