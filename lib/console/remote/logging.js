--- conflicted
+++ resolved
@@ -17,12 +17,6 @@
 
 const { gDevTools } = Cu.import("resource:///modules/devtools/gDevTools.jsm", {});
 
-<<<<<<< HEAD
-// xxxHonza: remove?
-const loggers = new WeakMap();
-
-=======
->>>>>>> dc49c4bd
 /**
  * This module is responsible for dynamic registration of {@LoggerActor}
  * object on the backend. The registration is done through
@@ -114,7 +108,7 @@
     Rdp.registerActor(client, monitorOptions).then(
       ({registrarActor, actorFront}) => {
 
-      // Available just fro the first time where the actor is actually
+      // Available just from the first time where the actor is actually
       // registered.
       if (registrarActor) {
         this.monitorRegistrar = registrarActor;
@@ -126,12 +120,7 @@
 
         if (registrarActor) {
           this.loggerRegistrar = registrarActor;
-<<<<<<< HEAD
         }
-
-        loggers.set(toolbox.target, actorFront);
-=======
->>>>>>> dc49c4bd
 
         Trace.sysout("logging.onToolboxReady; Actor registration done");
 
