/* See license.txt for terms of usage */

"use strict";

module.metadata = {
  "stability": "experimental"
};

const { Cu } = require("chrome");
const { Trace, TraceError } = require("../../core/trace.js").get(module.id);
const { Locale } = require("../../core/locale.js");
const { Str } = require("../../core/string.js");
const { Class } = require("sdk/core/heritage");
const { Events } = require("../../core/events.js");
const { Css } = require("../../core/css.js");
const { Dom } = require("../../core/dom.js");
const { Url } = require("../../core/url.js");
const { Options } = require("../../core/options.js");
const { emit } = require("sdk/event/core");
const { defer } = require("sdk/core/promise");

// DevTools
const { devtools } = Cu.import("resource://gre/modules/devtools/Loader.jsm", {});
const { Messages } = devtools["require"]("devtools/webconsole/console-output");
const { makeInfallible } = devtools["require"]("devtools/toolkit/DevToolsUtils.js");

// Domplate
const { NetInfoBody } = require("./net-info-body.js");

/**
 * TODO: docs
 *
 * @param consoleOverlay
 * @param msg
 */
function logXhr(consoleOverlay, log) {
  let context = consoleOverlay.getContext();

  // Create registry of spies (map: netEvent actor id -> XhrSpy object)
  if (!context.spies) {
    context.spies = new Map();
  }

  let response = log.response;
  let spy = response.from ? context.spies.get(response.from) : null;
  if (!spy && response.isXHR) {
    Trace.sysout("xhr-spy.logXhr; ", log);

    spy = new XhrSpy(consoleOverlay, log);
    context.spies.set(response.actor, spy);
  }

  if (!spy) {
    return false;
  }

  if (log.update) {
    spy.update(response);
  }

  return true;
}

/**
 * TODO: docs
 */
var XhrSpy = Class(
/** @lends XhrSpy */
{
  initialize: function(consoleOverlay, log) {
    Trace.sysout("xhrSpy.initialize; ", log);

    this.consoleOverlay = consoleOverlay;
    this.log = log;
    this.actorId = log.response.actor;
    this.parentNode = log.node;
    this.url = log.response.url;
    this.method = log.response.method;
    this.urlParams = Url.parseURLParams(this.url);

    this.promises = {};

    // Mark the log as XHR Spy class, this makes the log (among other thing)
    // expandable. If expanded, the user can see detailed information
    // about the XHR.
    this.parentNode.classList.add("xhrSpy");

    // Add an event listener to toggle the expanded state when clicked.
    // The event bubbling is canceled if the user clicks on the log
    // itself (not on the expanded body), so opening of the default
    // modal dialog is avoided.
    this.parentNode.addEventListener("click", (event) => {
      let infoBody = Dom.getAncestorByClass(event.target, "netInfoBody");
      if (infoBody) {
        return;
      }

      // Toggle body with details.
      this.onToggleBody(event);

      // Avoid the default modal dialog
      Events.cancelEvent(event);
    }, true);
  },

  onToggleBody: function(event) {
    Trace.sysout("xhrSpy.onToggleBody;", event);

    var target = event.currentTarget;
    var logRow = Dom.getAncestorByClass(target, "xhrSpy");

    if (!Events.isLeftClick(event)) {
      return;
    }

    logRow.classList.toggle("opened");

    if (logRow.classList.contains("opened")) {
      logRow.setAttribute("aria-expanded", "true");

      // Render xhr spy info body.
      if (!this.netInfoBody) {
        this.renderBody();
      }
    } else {
      logRow.setAttribute("aria-expanded", "false");

      this.netInfoBody.parentNode.removeChild(this.netInfoBody);
      this.netInfoBody = null;
    }
  },

  renderBody: makeInfallible(function() {
    let messageBody = this.parentNode.querySelector(".message-body-wrapper");
    this.netInfoBody = NetInfoBody.tag.append({object: this}, messageBody);

    // Notify listeners so additional tabs can be created.
    emit(NetInfoBody, "initTabBody", {
      netInfoBody: this.netInfoBody,
      file: this
    });

    // Select default tab.
    NetInfoBody.selectTabByName(this.netInfoBody, "Headers");
  }),

  update: makeInfallible(function(response) {
    Trace.sysout("xhrSpy.update; " + response.updateType, response);

    switch (response.updateType) {
    case "responseContent":
      this.discardResponseBody = response.discardResponseBody;
      break;
    }
  }),

  // Backend Data Accessors

  requestData: makeInfallible(function(type) {
    let promise = this.promises[type];
    if (promise) {
      return promise;
    }

    let deferred = defer();
    let client = this.consoleOverlay.getConsoleClient();
    client[type](this.actorId, response => {
      deferred.resolve(response);
    });

<<<<<<< HEAD
    return this.contentDeferred.promise;
  },

  getRequestHeaders: function() {
    if (this.requestHeadersDeferred) {
      return requestHeadersDeferred.promise;
    }

    this.requestHeadersDeferred = defer();

    if (this.requestHeadersText) {
      this.requestHeadersDeferred.resolve(this.requestHeadersText);
    } else {
      let client = this.consoleOverlay.getConsoleClient();
      client.getRequestHeaders(this.actorId, response => {
        this.requestHeadersText = response.headersSource;
        this.requestHeadersDeferred.resolve(response);
      });
    }

    return this.requestHeadersDeferred.promise;
  }
=======
    return this.promises[type] = deferred.promise;
  })
>>>>>>> 166138d4
});

// Exports from this module
exports.logXhr = logXhr;<|MERGE_RESOLUTION|>--- conflicted
+++ resolved
@@ -168,33 +168,8 @@
       deferred.resolve(response);
     });
 
-<<<<<<< HEAD
-    return this.contentDeferred.promise;
-  },
-
-  getRequestHeaders: function() {
-    if (this.requestHeadersDeferred) {
-      return requestHeadersDeferred.promise;
-    }
-
-    this.requestHeadersDeferred = defer();
-
-    if (this.requestHeadersText) {
-      this.requestHeadersDeferred.resolve(this.requestHeadersText);
-    } else {
-      let client = this.consoleOverlay.getConsoleClient();
-      client.getRequestHeaders(this.actorId, response => {
-        this.requestHeadersText = response.headersSource;
-        this.requestHeadersDeferred.resolve(response);
-      });
-    }
-
-    return this.requestHeadersDeferred.promise;
-  }
-=======
     return this.promises[type] = deferred.promise;
   })
->>>>>>> 166138d4
 });
 
 // Exports from this module
