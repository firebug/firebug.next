--- conflicted
+++ resolved
@@ -82,14 +82,10 @@
 
     this.listener = new ConsoleListener(options);
 
-<<<<<<< HEAD
-    let hud = this.panel.hud;
-=======
     if (!this.panel.hud) {
       TraceError.sysout("consoleOverlay.onReady; ERROR no hud!", this.panel);
       return;
     }
->>>>>>> bcf283cd
 
     // Hook the native VariablesView events.
     let jsterm = hud.jsterm;
