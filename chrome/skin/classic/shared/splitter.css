/* See license.txt for terms of usage */

/******************************************************************************/
/* Panel Splitter */

#panelSplitter {
  background-color: rgb(231, 241, 251) !important;
  border: none;
  min-width: 5px;
  max-width: 5px;
}

#panelSplitter[orient="vertical"] {
  min-height: 5px;
  max-height: 5px;
  min-width: 0;
  max-width: none;
}

<<<<<<< HEAD
#panelSplitter > #panelSplitterBox {
  visibility: visible;
  height: 28px;
  width: 6px;
  background-color: -moz-dialog;
  background-image: linear-gradient(rgba(255, 255, 255, 0.9), rgba(255, 255, 255, 0.2));
  border-bottom: 1px solid #A0A0A0;
  cursor: default;
  margin: 0;
  padding: 1px 0;
}

#panelSplitter[orient=vertical] > #panelSplitterBox {
  visibility: visible;
=======
#panelSplitter[orient=vertical] > .panelSplitterBox {
  visibility: hidden;
>>>>>>> ec718cf4
}

/******************************************************************************/
/* Built-in side-box splitter */

.theme-firebug .devtools-side-splitter {
  background-color: rgb(231, 241, 251) !important;
  border: none;
  min-width: 5px;
  max-width: 5px;
  box-align: start;

  /* xxxHonza: Is there a better way how to make use the splitter-box is
  displayed at the top within the splitter? */
  -moz-box-align: start;
  -moz-box-pack: start;
}

#panelSplitter > .panelSplitterBox,
.theme-firebug .devtools-side-splitter > .panelSplitterBox {
  visibility: visible;
  height: 28px;
  width: 6px;
  background-color: rgb(219, 234, 249);
  background-image: linear-gradient(rgba(255, 255, 255, 0.8), rgba(255, 255, 255, 0.2));
  border-bottom: 1px solid rgb(170, 188, 207);
  cursor: default;
  margin: 0;
  padding: 1px 0;
}<|MERGE_RESOLUTION|>--- conflicted
+++ resolved
@@ -17,25 +17,8 @@
   max-width: none;
 }
 
-<<<<<<< HEAD
-#panelSplitter > #panelSplitterBox {
-  visibility: visible;
-  height: 28px;
-  width: 6px;
-  background-color: -moz-dialog;
-  background-image: linear-gradient(rgba(255, 255, 255, 0.9), rgba(255, 255, 255, 0.2));
-  border-bottom: 1px solid #A0A0A0;
-  cursor: default;
-  margin: 0;
-  padding: 1px 0;
-}
-
-#panelSplitter[orient=vertical] > #panelSplitterBox {
-  visibility: visible;
-=======
 #panelSplitter[orient=vertical] > .panelSplitterBox {
   visibility: hidden;
->>>>>>> ec718cf4
 }
 
 /******************************************************************************/
