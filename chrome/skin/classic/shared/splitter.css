--- conflicted
+++ resolved
@@ -16,11 +16,6 @@
   -moz-box-pack: start;
 }
 
-<<<<<<< HEAD
-
-#panelSplitter > .panelSplitterBox,
-=======
->>>>>>> b9740a1d
 .theme-firebug .devtools-side-splitter > .panelSplitterBox {
   visibility: visible;
   height: 28px;
