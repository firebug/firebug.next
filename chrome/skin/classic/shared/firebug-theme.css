--- conflicted
+++ resolved
@@ -6,12 +6,9 @@
   background: white; /* Background - Editor */
   color: #18191a;
   width: 100% !important;
-<<<<<<< HEAD
-=======
   border-bottom: 2px solid #D7D7D7 !important;
   border-left: 2px solid #D7D7D7 !important;
   border-right: 2px solid #D7D7D7 !important;
->>>>>>> 9f4e62de
 }
 
 .theme-sidebar {
@@ -30,10 +27,6 @@
 
 .theme-selected,
 .CodeMirror-hint-active {
-<<<<<<< HEAD
-  background-color: #4c9ed9 !important;
-=======
->>>>>>> 9f4e62de
   color: #f5f7fa; /* Light foreground text */
 }
 
@@ -184,11 +177,7 @@
 .table-widget-column-header {
   padding: 3px 13px 2px 4px !important;
   font-size: 11px !important;
-<<<<<<< HEAD
-  font-family:sans-serif;
-=======
   font-family: sans-serif;
->>>>>>> 9f4e62de
   height: 20px !important;
   min-height: 20px !important;
   font-weight: bold !important;
@@ -196,11 +185,7 @@
 }
 
 .table-widget-cell > .console-string {
-<<<<<<< HEAD
-  color:#FF0000 !important;
-=======
   color: #FF0000 !important;
->>>>>>> 9f4e62de
 }
 
 .table-widget-column-header[sorted="descending"]:not(:active) {
@@ -401,27 +386,6 @@
 }
 
 .consoletable .table-widget-body .devtools-side-splitter {
-<<<<<<< HEAD
-  background-color: rgb(0, 0, 0) !important;
-  background:linear-gradient(#CBD4DE,#656A6E,#CBD4DE);
-  min-width: 1px !important;
-  width: 1px !important;
-  position:absolute;
-  /*height: 20% !important;
-  min-height: 20px !important;*/
-  /*margin: -1px -10px 0px 0px !important;*/
-}
-/*.table-widget-column .table-widget-cell{
-  margin: -1px -10px 0px 0px !important;
-}*/
-
-
-.table-widget-column .table-widget-cell:nth-child(odd){ 
-  background: #EFEFEF;
-}
-
-.table-widget-column .table-widget-cell:nth-child(even){
-=======
   background: linear-gradient(#CBD4DE,#656A6E,#CBD4DE 20px, transparent 20px),
       linear-gradient(rgba(255, 255, 255, 0.05), rgba(0, 0, 0, 0.05) 20px, transparent 20px),
       linear-gradient(transparent, rgba(0, 0, 0, 0.5) 10px, transparent 20px)
@@ -440,7 +404,6 @@
 }
 
 .table-widget-column .table-widget-cell:nth-child(even) {
->>>>>>> 9f4e62de
   background: #FFFFFF;
 }
 
@@ -464,11 +427,7 @@
   height: 24px;
   line-height: 24px;
   box-sizing: border-box;
-<<<<<<< HEAD
-  background: linear-gradient(#EEEFF4, #c5cbd9);
-=======
   background: linear-gradient(#E7E7E7, #DADADA);
->>>>>>> 9f4e62de
 }
 
 .devtools-toolbar {
