/* See license.txt for terms of usage */

/******************************************************************************/
/* Toolbox */

.theme-firebug #toolbox-buttons {
  display: none;
}

.theme-firebug .devtools-tabbar,
.theme-firebug .devtools-sidebar-tabs > tabs {
  border-bottom-width: 0;
  box-shadow: none;
  font-family: Segoe UI;
  -moz-appearance: none;
  border-bottom: 1px solid rgb(170, 188, 207);
  background-color: rgb(219, 234, 249);
  background-image: linear-gradient(rgba(253, 253, 253, 0.2), rgba(253, 253, 253, 0));
}

.theme-firebug .devtools-sidebar-tabs > tabs {
  height: 28px;
  background-color: rgb(219, 234, 249) !important;
  background-image: linear-gradient(rgba(255, 255, 255, 0.8), rgba(255, 255, 255, 0.2));
}

/******************************************************************************/
/* Panel tabs */

.theme-firebug .devtools-tab,
.theme-firebug .devtools-sidebar-tabs > tabs > tab {
  margin: 3px 0 -1px 0;
  padding: 0 2px 1px 0;
  border: 1px solid transparent !important;
  border-radius: 4px 4px 0 0;
  font-size: 11px;
  font-weight: bold;
  color: #565656;
  box-shadow: none;
}

.theme-firebug .devtools-tab:hover,
.theme-firebug .devtools-sidebar-tabs > tabs > tab:hover {
  border: 1px solid #C8C8C8 !important;
  border-bottom: 1px solid transparent;
}

.theme-firebug .devtools-tab[selected],
.theme-firebug #toolbox-sidetabs .devtools-tab[selected],
.theme-firebug .devtools-sidebar-tabs > tabs > tab[selected] {
  background-color: rgb(247, 251, 254);
  border: 1px solid rgb(170, 188, 207) !important;
  border-bottom-width: 0 !important;
  color: inherit;
  box-shadow: none;
}

.theme-firebug .devtools-tab spacer,
.theme-firebug .devtools-tab image {
  display: none;
}

.theme-firebug .toolbox-tab label {
  margin: 0;
}

.theme-firebug #panelSideBox .devtools-tab[selected],
.theme-firebug .devtools-sidebar-tabs > tabs > tab[selected] {
  background-color: white;
}

/******************************************************************************/
/* Element Picker */

.theme-firebug #command-button-pick {
  background: none !important;
  border: 1px transparent solid !important;
  box-shadow: none !important;
}

/* Remove the original button image */
.theme-firebug #command-button-pick > image {
  background-image: none;
}

.theme-firebug #command-button-pick {
  list-style-image: url(chrome://firebug/skin/inspect.svg);
}

.theme-firebug #command-button-pick:hover {
  filter: url(chrome://firebug/skin/filters.svg#darken);
}

.theme-firebug #command-button-pick:active {
  filter: url(chrome://firebug/skin/filters.svg#deepDarken);
}

/******************************************************************************/
/* Options Tab */

.theme-firebug #toolbox-tab-options {
  margin-right: 4px;
}

.theme-firebug #toolbox-tab-options::before {
  content: url(chrome://firebug/skin/options.svg);
  display: block;
  margin: 4px 7px 0;
}

.theme-firebug #toolbox-tab-options image {
  display: none;
}

.theme-firebug #toolbox-tab-options:not([selected]):hover::before {
  filter: url(chrome://firebug/skin/filters.svg#darken);
}

.theme-firebug #toolbox-tab-options[selected] image {
  filter: url(chrome://browser/skin/devtools/filters.svg#invert) !important;
  opacity: 0.6;
}

/******************************************************************************/
/* Toolbox Controls */

.theme-firebug #toolbox-controls {
  margin-right: 2px;
}

.theme-firebug #toolbox-controls toolbarbutton {
  margin-left: 0 !important;
  width: 12px;
  min-width: 12px;
}

.theme-firebug #toolbox-controls toolbarbutton:hover {
  background: none;
  box-shadow: none;
}

.theme-firebug #command-button-pick:hover {
  background: none !important;
  border: 1px transparent solid !important;
  box-shadow: none !important;
}

<<<<<<< HEAD
.theme-firebug #command-button-pick:hover {
  background: none !important;
}
=======
.theme-firebug #toolbox-dock-bottom > image {
  background-image: url("chrome://firebug/skin/attachAtBottom.svg");
}

.theme-firebug #toolbox-dock-side > image {
  background-image: url("chrome://firebug/skin/attachAtSide.svg");
}

.theme-firebug #toolbox-dock-window > image {
  background-image: url("chrome://firebug/skin/detach.svg");
}

.theme-firebug #toolbox-close > image {
  background-image: url("chrome://firebug/skin/close.svg");
}

.theme-firebug #toolbox-dock-side > image,
.theme-firebug #toolbox-dock-bottom > image,
.theme-firebug #toolbox-dock-window > image,
.theme-firebug #toolbox-close > image {
  filter: none !important;
}
>>>>>>> 6789ac28
<|MERGE_RESOLUTION|>--- conflicted
+++ resolved
@@ -145,11 +145,6 @@
   box-shadow: none !important;
 }
 
-<<<<<<< HEAD
-.theme-firebug #command-button-pick:hover {
-  background: none !important;
-}
-=======
 .theme-firebug #toolbox-dock-bottom > image {
   background-image: url("chrome://firebug/skin/attachAtBottom.svg");
 }
@@ -171,5 +166,4 @@
 .theme-firebug #toolbox-dock-window > image,
 .theme-firebug #toolbox-close > image {
   filter: none !important;
-}
->>>>>>> 6789ac28
+}